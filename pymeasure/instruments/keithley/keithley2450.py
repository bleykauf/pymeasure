--- conflicted
+++ resolved
@@ -456,10 +456,6 @@
         """
         return self.write("*TRG")
 
-<<<<<<< HEAD
-
-=======
->>>>>>> 95869984
     @property
     def mean_voltage(self):
         """ Returns the mean voltage from the buffer """
